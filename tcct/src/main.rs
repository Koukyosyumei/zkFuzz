--- conflicted
+++ resolved
@@ -341,18 +341,12 @@
                                     format!("{:?}", start_time.elapsed()),
                                 ),
                             ]);
-<<<<<<< HEAD
+                          
                             let mut json_output = ce.to_json_with_meta(
                                 &conc_executor.symbolic_library.id2name,
                                 &ce_meta,
                             );
                             json_output["auxiliary_result"] = auxiliary_result;
-=======
-                            let json_output = ce.to_json_with_meta(
-                                &conc_executor.symbolic_library.id2name,
-                                &ce_meta,
-                            );
->>>>>>> b7f41d4f
 
                             let mut file_path = user_input.input_file().to_string();
                             file_path.push('_');
